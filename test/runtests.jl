--- conflicted
+++ resolved
@@ -1,7 +1,6 @@
 using ReTest
 
-<<<<<<< HEAD
-# Include all test files
+# Include all test files (both from templates and multi-agent)
 include("security_tests.jl")
 include("setup_tests.jl")
 include("server_tests.jl")
@@ -9,19 +8,8 @@
 include("lsp_tests.jl")
 include("generate_tests.jl")
 include("ast_stripping_tests.jl")
+include("version_tests.jl")
+include("supervisor_tests.jl")
 
 # Run all tests with ReTest
-retest()
-=======
-@testset "MCPRepl Tests" begin
-    include("version_tests.jl")
-    include("supervisor_tests.jl")
-    include("security_tests.jl")
-    include("setup_tests.jl")
-    include("server_tests.jl")
-    include("call_tool_tests.jl")
-    include("lsp_tests.jl")
-    include("generate_tests.jl")
-    include("ast_stripping_tests.jl")
-end
->>>>>>> f37a101a
+retest()