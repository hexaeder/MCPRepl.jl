using ReTest
using MCPRepl
using JSON

@testset "Setup Tests" begin
    # Create a temporary directory for testing
    temp_dir = mktempdir()

    try
        @testset "VS Code Configuration" begin
            # Change to temp directory
            original_dir = pwd()
            cd(temp_dir)

            try
                # Test 1: Check status when no config exists
                @test MCPRepl.check_vscode_status() == :not_configured

                # Test 2: Get path for non-existent config
                mcp_path = MCPRepl.get_vscode_workspace_mcp_path()
                @test endswith(mcp_path, ".vscode/mcp.json")
                @test !isfile(mcp_path)

                # Test 3: Create security config first (required for add_vscode_mcp_server)
                MCPRepl.quick_setup(:lax, 3000, temp_dir)

                # Test 4: Add HTTP transport
                @test MCPRepl.add_vscode_mcp_server("http") == true
                @test isfile(mcp_path)

                # Test 5: Verify config was created correctly
                config = MCPRepl.read_vscode_mcp_config()
                @test config !== nothing
                @test haskey(config, "servers")
                @test haskey(config["servers"], "julia-repl")
                @test config["servers"]["julia-repl"]["type"] == "http"
                @test config["servers"]["julia-repl"]["url"] == "http://localhost:3000"

                # Test 6: Check status after configuration
                @test MCPRepl.check_vscode_status() == :configured_http

                # Test 7: Update security config to different port
                MCPRepl.quick_setup(:lax, 4000, temp_dir)
                @test MCPRepl.add_vscode_mcp_server("http") == true
                config = MCPRepl.read_vscode_mcp_config()
                @test config["servers"]["julia-repl"]["url"] == "http://localhost:4000"

                # Note: stdio transport removed - add_vscode_mcp_server now only creates HTTP configs
                # Skipping stdio tests (lines previously at Test 8)

                # Test 8: Remove configuration
                @test MCPRepl.remove_vscode_mcp_server() == true
                config = MCPRepl.read_vscode_mcp_config()
                @test !haskey(config["servers"], "julia-repl")
                @test MCPRepl.check_vscode_status() == :not_configured

                # Test 10: Remove when already removed (idempotent)
                @test MCPRepl.remove_vscode_mcp_server() == true

            finally
                cd(original_dir)
            end
        end

        @testset "Config File Handling" begin
            cd(temp_dir)
            original_dir = pwd()

            try
                # Create a fresh temp directory for this test
                test_subdir = joinpath(temp_dir, "config_test")
                mkdir(test_subdir)
                cd(test_subdir)

                # Test 1: Read non-existent config
                @test MCPRepl.read_vscode_mcp_config() === nothing

                # Test 2: Create security config, then write and read vscode config
                MCPRepl.quick_setup(:lax, 5000, test_subdir)
                MCPRepl.add_vscode_mcp_server("http")
                config = MCPRepl.read_vscode_mcp_config()
                @test config !== nothing
                @test haskey(config, "servers")

                # Test 3: Verify .vscode directory was created
                @test isdir(joinpath(test_subdir, ".vscode"))

            finally
                cd(original_dir)
            end
        end

        @testset "Port Configuration" begin
            cd(temp_dir)
            original_dir = pwd()

            try
                # Clean any existing config
                vscode_dir = joinpath(temp_dir, ".vscode")
                if isdir(vscode_dir)
                    rm(vscode_dir, recursive = true)
                end

                # Test different port numbers
                test_ports = [3000, 3003, 8080, 9000]

                for port in test_ports
                    MCPRepl.quick_setup(:lax, port, temp_dir)
                    MCPRepl.add_vscode_mcp_server("http")
                    config = MCPRepl.read_vscode_mcp_config()
                    @test config["servers"]["julia-repl"]["url"] == "http://localhost:$port"
                end

                # Note: stdio support removed since add_vscode_mcp_server now only creates HTTP configs
                # and reads port from security.json

            finally
                cd(original_dir)
            end
        end

        @testset "VS Code Settings.json Management" begin
            original_dir = pwd()
            cd(temp_dir)

            try
                settings_path = MCPRepl.get_vscode_settings_path()

                # Test 1: Read non-existent settings
                settings = MCPRepl.read_vscode_settings()
                @test settings isa Dict
                @test isempty(settings)

                # Test 2: Write settings
                test_settings = Dict("test.key" => "value")
                @test MCPRepl.write_vscode_settings(test_settings) == true
                @test isfile(settings_path)

                # Test 3: Read back settings
                settings = MCPRepl.read_vscode_settings()
                @test haskey(settings, "test.key")
                @test settings["test.key"] == "value"

                # Test 4: Configure julia.additionalArgs (empty settings)
                rm(joinpath(temp_dir, ".vscode"), recursive = true)
                @test MCPRepl.configure_vscode_julia_args() == true
                settings = MCPRepl.read_vscode_settings()
                @test haskey(settings, "julia.additionalArgs")
                @test length(settings["julia.additionalArgs"]) == 1
                @test contains(settings["julia.additionalArgs"][1], "--load")
                @test contains(settings["julia.additionalArgs"][1], ".julia-startup.jl")

                # Test 5: Check startup configured
                @test MCPRepl.check_vscode_startup_configured() == true

                # Test 6: Configure julia.additionalArgs (existing args)
                existing_settings =
                    Dict("julia.additionalArgs" => ["--project", "--threads=4"])
                MCPRepl.write_vscode_settings(existing_settings)
                @test MCPRepl.configure_vscode_julia_args() == true
                settings = MCPRepl.read_vscode_settings()
                @test length(settings["julia.additionalArgs"]) == 3
                @test "--project" in settings["julia.additionalArgs"]
                @test "--threads=4" in settings["julia.additionalArgs"]
                @test any(
                    arg -> contains(arg, "--load") && contains(arg, ".julia-startup.jl"),
                    settings["julia.additionalArgs"],
                )

                # Test 7: Don't duplicate startup arg
                @test MCPRepl.configure_vscode_julia_args() == true
                settings = MCPRepl.read_vscode_settings()
                @test length(settings["julia.additionalArgs"]) == 3  # Should still be 3

            finally
                cd(original_dir)
            end
        end

        @testset "Julia Startup Script Management" begin
            original_dir = pwd()
            cd(temp_dir)

            try
                startup_path = MCPRepl.get_startup_script_path()

                # Test 1: Check non-existent startup script
                @test MCPRepl.has_startup_script() == false

                # Test 2: Create security config first (install_startup_script reads from it)
                MCPRepl.quick_setup(:lax, 3000, temp_dir)

                # Test 3: Install startup script
                @test MCPRepl.install_startup_script() == true
                @test isfile(startup_path)

                # Test 4: Verify script content
                content = read(startup_path, String)
                @test contains(content, "using MCPRepl")
                @test contains(content, "MCPRepl.start!")
<<<<<<< HEAD
                # The port is dynamically read from security.json, not hardcoded in file
                # The test was checking for a hardcoded port, which is incorrect.
=======
                # Note: Port is read dynamically from security.json, not hardcoded in file
>>>>>>> f37a101a

                # Test 4: Check has startup script
                @test MCPRepl.has_startup_script() == true

                # Note: install_startup_script() no longer accepts port parameter
                # Port is read from security.json at runtime

            finally
                cd(original_dir)
            end
        end

    finally
        # Cleanup: remove temp directory
        rm(temp_dir, recursive = true, force = true)
    end
end<|MERGE_RESOLUTION|>--- conflicted
+++ resolved
@@ -98,7 +98,7 @@
                 # Clean any existing config
                 vscode_dir = joinpath(temp_dir, ".vscode")
                 if isdir(vscode_dir)
-                    rm(vscode_dir, recursive = true)
+                    rm(vscode_dir, recursive=true)
                 end
 
                 # Test different port numbers
@@ -142,7 +142,7 @@
                 @test settings["test.key"] == "value"
 
                 # Test 4: Configure julia.additionalArgs (empty settings)
-                rm(joinpath(temp_dir, ".vscode"), recursive = true)
+                rm(joinpath(temp_dir, ".vscode"), recursive=true)
                 @test MCPRepl.configure_vscode_julia_args() == true
                 settings = MCPRepl.read_vscode_settings()
                 @test haskey(settings, "julia.additionalArgs")
@@ -198,12 +198,7 @@
                 content = read(startup_path, String)
                 @test contains(content, "using MCPRepl")
                 @test contains(content, "MCPRepl.start!")
-<<<<<<< HEAD
-                # The port is dynamically read from security.json, not hardcoded in file
-                # The test was checking for a hardcoded port, which is incorrect.
-=======
                 # Note: Port is read dynamically from security.json, not hardcoded in file
->>>>>>> f37a101a
 
                 # Test 4: Check has startup script
                 @test MCPRepl.has_startup_script() == true
@@ -218,6 +213,6 @@
 
     finally
         # Cleanup: remove temp directory
-        rm(temp_dir, recursive = true, force = true)
+        rm(temp_dir, recursive=true, force=true)
     end
 end